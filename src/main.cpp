--- conflicted
+++ resolved
@@ -30,13 +30,7 @@
 #include "data/texview_icon32.h"
 #include "data/proggyvector_font.h"
 
-<<<<<<< HEAD
-#ifdef __APPLE__
-	#include <ApplicationServices/ApplicationServices.h>
-#endif
-=======
 using namespace texview;
->>>>>>> 398b24cd
 
 // a wrapper around glVertexAttribPointer() to stay sane
 // (caller doesn't have to cast to GLintptr and then void*)
@@ -99,16 +93,6 @@
 static bool viewAtSameSize = true;
 static int spacingBetweenMips = 2;
 static int numTiles[2] = {2, 2};
-
-
-#ifdef __APPLE__
-	void GetPixelWidthHeight_OSX(int* pixelWidth, int* pixelHeight)
-	{
-		CGDirectDisplayID display = CGMainDisplayID();
-		*pixelWidth = CGDisplayPixelsWide(display);
-		*pixelHeight = CGDisplayPixelsHigh(display);
-	}
-#endif
 
 static void glfw_error_callback(int error, const char* description)
 {
@@ -380,11 +364,7 @@
 	texSampleAndNormalize.clear();
 
 	if(isIntTexture) {
-<<<<<<< HEAD
-		AppendFormatted(texSampleAndNormalize, " %svec4 v;\n", typePrefix);
-=======
 		StringAppendFormatted(texSampleAndNormalize, " %svec4 v;\n", typePrefix);
->>>>>>> 398b24cd
 		/* ivec4 v; // or uvec4
 		 * if(mipLevel < 0.0)
 		 *     v = texture( tex0, texCoord.st ); // or maybe .stp or .stpq
@@ -394,16 +374,6 @@
 		 * vec4 c = vec4(4) / 127.0; // or other divisor depending on integer type
 		 */
 
-<<<<<<< HEAD
-		AppendFormatted(texSampleAndNormalize, " if(mipLevel < 0.0)\n"
-		                "	v = texture(tex0, texCoord.%.*s);\n",
-		                numTexCoords, "stpq");
-		AppendFormatted(texSampleAndNormalize, " else\n"
-		                "	v = textureLod(tex0, texCoord.%.*s, mipLevel);\n",
-		                numTexCoords, "stpq");
-		// integer textures (GL_RGB_INTEGER etc) need normalization to display something useful
-		AppendFormatted(texSampleAndNormalize, "\n vec4 c = vec4(v) / %s;\n", normDiv);
-=======
 		StringAppendFormatted(texSampleAndNormalize, " if(mipLevel < 0.0)\n"
 		                "	v = texture(tex0, texCoord.%.*s);\n",
 		                numTexCoords, "stpq");
@@ -412,7 +382,6 @@
 		                numTexCoords, "stpq");
 		// integer textures (GL_RGB_INTEGER etc) need normalization to display something useful
 		StringAppendFormatted(texSampleAndNormalize, "\n vec4 c = vec4(v) / %s;\n", normDiv);
->>>>>>> 398b24cd
 	} else {
 		/* vec4 c;
 		 * if(mipLevel < 0.0)
@@ -421,19 +390,11 @@
 		 *     c = textureLod( tex0, texCoord.stp, mipLevel );
 		 */
 		// normal textures don't need normalization, so assign to vec4 c directly
-<<<<<<< HEAD
-		AppendFormatted(texSampleAndNormalize, " vec4 c;\n");
-		AppendFormatted(texSampleAndNormalize, " if(mipLevel < 0.0)\n"
-		                "	c = texture(tex0, texCoord.%.*s);\n",
-		                numTexCoords, "stpq");
-		AppendFormatted(texSampleAndNormalize, " else\n"
-=======
 		StringAppendFormatted(texSampleAndNormalize, " vec4 c;\n");
 		StringAppendFormatted(texSampleAndNormalize, " if(mipLevel < 0.0)\n"
 		                "	c = texture(tex0, texCoord.%.*s);\n",
 		                numTexCoords, "stpq");
 		StringAppendFormatted(texSampleAndNormalize, " else\n"
->>>>>>> 398b24cd
 		                "	c = textureLod(tex0, texCoord.%.*s, mipLevel);\n",
 		                numTexCoords, "stpq");
 	}
@@ -709,7 +670,6 @@
 		}
 		memcpy(mapCoords, mapCoordsCopy, sizeof(mapCoords));
 	}
-<<<<<<< HEAD
 
 	if(mipLevel < 0) {
 		mipLevel = mipmapLevel;
@@ -752,50 +712,6 @@
 	glBindBuffer(GL_ARRAY_BUFFER, quadsVBO);
 	glBufferData(GL_ARRAY_BUFFER, sizeof(VertexData) * drawData.size(), drawData.data(), GL_STREAM_DRAW);
 
-=======
-
-	if(mipLevel < 0) {
-		mipLevel = mipmapLevel;
-	}
-
-	float lod = std::min(mipLevel, texture.GetNumMips() - 1);
-
-	// vertices of the quad
-	VertexData v1 = {
-		{ pos.x, pos.y, 0.0f, lod },
-		mapCoords[0]
-	};
-	VertexData v2 = {
-		{ pos.x, pos.y + size.y, 0.0f, lod },
-		mapCoords[1]
-	};
-	VertexData v3 = {
-		{ pos.x + size.x, pos.y + size.y, 0.0f, lod },
-		mapCoords[2]
-	};
-	VertexData v4 = {
-		{ pos.x + size.x, pos.y, 0.0f, lod },
-		mapCoords[3]
-	};
-
-	// now add the vertices for two triangles that draw the quad
-	drawData.push_back(v1);
-	drawData.push_back(v2);
-	drawData.push_back(v3);
-
-	drawData.push_back(v1);
-	drawData.push_back(v3);
-	drawData.push_back(v4);
-}
-
-static void DrawQuads()
-{
-	glBindVertexArray(quadsVAO);
-
-	glBindBuffer(GL_ARRAY_BUFFER, quadsVBO);
-	glBufferData(GL_ARRAY_BUFFER, sizeof(VertexData) * drawData.size(), drawData.data(), GL_STREAM_DRAW);
-
->>>>>>> 398b24cd
 	glDrawArrays(GL_TRIANGLES, 0, drawData.size());
 
 	drawData.clear();
@@ -991,27 +907,9 @@
 
 	glUseProgram(shaderProgram);
 
-<<<<<<< HEAD
-	glUseProgram(shaderProgram);
-
-#if 0
-	// good thing we're using a compat profile :-p
-	glMatrixMode(GL_PROJECTION);
-	glLoadIdentity();
-=======
-	float mvp[4][4] = {};
->>>>>>> 398b24cd
-	glViewport(xOffs, 0, winW, display_h);
-
-<<<<<<< HEAD
-	glScaled(zoomLevel, zoomLevel, 1);
-	glTranslated((transX * sx) / zoomLevel, (transY * sy) / zoomLevel, 0.0);
-#else
 	float mvp[4][4] = {};
 	glViewport(xOffs, 0, winW, display_h);
 
-=======
->>>>>>> 398b24cd
 	// ortho like glOrtho(0, winW, display_h, 0, -1, 1);
 	{
 		float left = 0, right = winW, bottom = display_h, top = 0, near = -1, far = 1;
@@ -1034,15 +932,8 @@
 		mvp[3][0] += mvp[0][0] * tx;
 		mvp[3][1] += mvp[1][1] * ty;
 	}
-<<<<<<< HEAD
-	// mvp[spalte][zeile]
 
 	glUniformMatrix4fv(mvpMatrixUniform, 1, GL_FALSE, mvp[0]);
-#endif
-=======
-
-	glUniformMatrix4fv(mvpMatrixUniform, 1, GL_FALSE, mvp[0]);
->>>>>>> 398b24cd
 
 	DrawTexture();
 }
@@ -1211,11 +1102,7 @@
 		bool texHasAlpha = (curTex.textureFlags & texview::TF_HAS_ALPHA) != 0;
 		bool texIsSRGB = (curTex.textureFlags & texview::TF_SRGB) != 0;
 
-<<<<<<< HEAD
-		float unindentWidth = ImGui::GetStyle().FramePadding.x;
-=======
 		float unindentWidth = style.FramePadding.x;
->>>>>>> 398b24cd
 		// move the treenode arrow a bit to the left to waste less space
 		ImGui::Unindent(unindentWidth);
 		if(ImGui::TreeNode("Texture Info")) { // ImGuiTreeNodeFlags_SpanFullWidth ?
@@ -1402,15 +1289,6 @@
 		}
 		ImGui::Dummy(ImVec2(8, 32));
 
-<<<<<<< HEAD
-		ImGui::PushItemWidth(ImGui::CalcTextSize("100.125").x);
-		ImGui::InputFloat("ImGui Scale", &imguiScale);
-		if(ImGui::IsItemDeactivatedAfterEdit()) {
-			updateFont = true;
-		}
-
-#if 1 // for debugging scaling issues
-=======
 		ImGui::PushItemWidth( ImGui::CalcTextSize("10.0625+-").x
 		                      + (ImGui::GetFrameHeight() + style.ItemInnerSpacing.x) * 2.0f );
 		ImGui::InputFloat("UI Scale", &imguiScale, 0.0625f, 0.25f, "%.4f");
@@ -1423,29 +1301,13 @@
 		}
 
 #if 0 // for debugging scaling issues
->>>>>>> 398b24cd
 		{
 			int winW, winH;
 			int fbW, fbH;
 			float scaleX, scaleY;
-<<<<<<< HEAD
-
-			glfwGetFramebufferSize(window, &fbW, &fbH);
-			
-			#ifdef __APPLE__
-				GetPixelWidthHeight_OSX(&winW, &winH);
-				scaleX = (float)fbW/(float)winW;
-				scaleY = (float)fbH/(float)winH;
-				
-			#else
-				glfwGetWindowSize(window, &winW, &winH);
-				glfwGetWindowContentScale(window, &scaleX, &scaleY);
-			#endif
-=======
 			glfwGetWindowSize(window, &winW, &winH);
 			glfwGetFramebufferSize(window, &fbW, &fbH);
 			glfwGetWindowContentScale(window, &scaleX, &scaleY);
->>>>>>> 398b24cd
 
 			ImGui::Text("GLFW log WinSize: %d x %d", winW, winH);
 			ImGui::Text("GLFW FB size:     %d x %d", fbW, fbH);
@@ -1478,26 +1340,6 @@
 	style.PopupRounding = 2.0f;
 }
 
-<<<<<<< HEAD
-static void ImGuiFrame(GLFWwindow* window)
-{
-	// I think right before a new imgui frame is the safest place to
-	// update (reload) the font
-	if(updateFont) {
-		updateFont = false;
-		ImGuiIO& io = ImGui::GetIO();
-		io.Fonts->Clear();
-		ImGui_ImplOpenGL3_DestroyFontsTexture();
-		ImFontConfig fontCfg;
-		strcpy( fontCfg.Name, "ProggyVector" );
-		float fontSize = 16.0f * imguiScale;
-		float fontSizeInt = std::max(1.0f, roundf( fontSize )); // font sizes are supposed to be rounded to integers (and > 0)
-		io.Fonts->AddFontFromMemoryCompressedTTF(ProggyVector_compressed_data, ProggyVector_compressed_size, fontSizeInt, nullptr);
-		SetImGuiStyle();
-		if(imguiScale != 1.0f) {
-			ImGui::GetStyle().ScaleAllSizes(imguiScale);
-		}
-=======
 namespace texview {
 extern float imguiFontScale;
 }
@@ -1617,7 +1459,6 @@
 	if(updateFont) {
 		UpdateFontsAndScaling(window);
 		updateFont = false;
->>>>>>> 398b24cd
 	}
 
 	// Start the Dear ImGui frame
@@ -1732,37 +1573,7 @@
 
 static void myGLFWwindowcontentscalefun(GLFWwindow* window, float xscale, float yscale)
 {
-<<<<<<< HEAD
-	float sx = 1.0;
-	float sy = 1.0;
-	// imgui already scales by framebuffersize / windowsize (io.DisplayFramebufferScale)
-	// only do additional scaling if contentscale suggests even more scaling
-	// (also handles framebuffersize == windowsize but contentscale > 1, like on highdpi KDE/X11)
-	// TODO: are there situations where we may wanna scale *down*?
-	int fbW=0, fbH=0;
-	glfwGetFramebufferSize(window, &fbW, &fbH);
-	int winW=0, winH=0;
-
-	#ifdef __APPLE__
-		GetPixelWidthHeight_OSX(&winW, &winH);
-	#else
-		glfwGetWindowSize(window, &winW, &winH);
-	#endif
-
-	// Note: io.DisplayFramebufferScale isn't set yet, so calculate the same value here..
-	ImVec2 imguiCoordScale(float(fbW)/winW, float(fbH)/winH);
-	if(xscale > imguiCoordScale.x)
-		sx = xscale / imguiCoordScale.x;
-	if(yscale > imguiCoordScale.y)
-		sy = yscale / imguiCoordScale.y;
-	float is = std::max(sx, sy);
-	if(is != imguiScale) {
-		imguiScale = is;
-		updateFont = true;
-	}
-=======
 	updateFont = true;
->>>>>>> 398b24cd
 }
 
 /*
@@ -1916,13 +1727,10 @@
 	ImGuiIO& io = ImGui::GetIO();
 	io.ConfigFlags |= ImGuiConfigFlags_NavEnableKeyboard;     // Enable Keyboard Controls
 
-<<<<<<< HEAD
-=======
 
 	imguiIniPath += "/imgui.ini";
 	io.IniFilename = imguiIniPath.c_str();
 
->>>>>>> 398b24cd
 	defaultStyle = ImGui::GetStyle(); // get default unscaled style
 	SetImGuiStyle();
 
